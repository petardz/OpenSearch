/*
 * Licensed to Elasticsearch under one or more contributor
 * license agreements. See the NOTICE file distributed with
 * this work for additional information regarding copyright
 * ownership. Elasticsearch licenses this file to you under
 * the Apache License, Version 2.0 (the "License"); you may
 * not use this file except in compliance with the License.
 * You may obtain a copy of the License at
 *
 *    http://www.apache.org/licenses/LICENSE-2.0
 *
 * Unless required by applicable law or agreed to in writing,
 * software distributed under the License is distributed on an
 * "AS IS" BASIS, WITHOUT WARRANTIES OR CONDITIONS OF ANY
 * KIND, either express or implied.  See the License for the
 * specific language governing permissions and limitations
 * under the License.
 */

package org.elasticsearch.common.settings;

import org.apache.logging.log4j.Logger;
import org.elasticsearch.ElasticsearchException;
import org.elasticsearch.ElasticsearchParseException;
import org.elasticsearch.Version;
import org.elasticsearch.common.Booleans;
import org.elasticsearch.common.Nullable;
import org.elasticsearch.common.Strings;
import org.elasticsearch.common.collect.Tuple;
import org.elasticsearch.common.regex.Regex;
import org.elasticsearch.common.unit.ByteSizeValue;
import org.elasticsearch.common.unit.MemorySizeValue;
import org.elasticsearch.common.unit.TimeValue;
import org.elasticsearch.common.xcontent.DeprecationHandler;
import org.elasticsearch.common.xcontent.NamedXContentRegistry;
import org.elasticsearch.common.xcontent.ToXContentObject;
import org.elasticsearch.common.xcontent.XContentBuilder;
import org.elasticsearch.common.xcontent.XContentFactory;
import org.elasticsearch.common.xcontent.XContentParser;
import org.elasticsearch.common.xcontent.XContentType;

import java.io.IOException;
import java.util.ArrayList;
import java.util.Arrays;
import java.util.Collections;
import java.util.EnumSet;
import java.util.HashMap;
import java.util.HashSet;
import java.util.IdentityHashMap;
import java.util.Iterator;
import java.util.List;
import java.util.Locale;
import java.util.Map;
import java.util.Objects;
import java.util.Set;
import java.util.function.BiConsumer;
import java.util.function.Consumer;
import java.util.function.Function;
import java.util.regex.Matcher;
import java.util.regex.Pattern;
import java.util.stream.Collectors;
import java.util.stream.Stream;

/**
 * A setting. Encapsulates typical stuff like default value, parsing, and scope.
 * Some (SettingsProperty.Dynamic) can by modified at run time using the API.
 * All settings inside elasticsearch or in any of the plugins should use this type-safe and generic settings infrastructure
 * together with {@link AbstractScopedSettings}. This class contains several utility methods that makes it straight forward
 * to add settings for the majority of the cases. For instance a simple boolean settings can be defined like this:
 * <pre>{@code
 * public static final Setting<Boolean>; MY_BOOLEAN = Setting.boolSetting("my.bool.setting", true, SettingsProperty.NodeScope);}
 * </pre>
 * To retrieve the value of the setting a {@link Settings} object can be passed directly to the {@link Setting#get(Settings)} method.
 * <pre>
 * final boolean myBooleanValue = MY_BOOLEAN.get(settings);
 * </pre>
 * It's recommended to use typed settings rather than string based settings. For example adding a setting for an enum type:
 * <pre>{@code
 * public enum Color {
 *     RED, GREEN, BLUE;
 * }
 * public static final Setting<Color> MY_BOOLEAN =
 *     new Setting<>("my.color.setting", Color.RED.toString(), Color::valueOf, SettingsProperty.NodeScope);
 * }
 * </pre>
 */
public class Setting<T> implements ToXContentObject {

    public enum Property {
        /**
         * should be filtered in some api (mask password/credentials)
         */
        Filtered,

        /**
         * iff this setting can be dynamically updateable
         */
        Dynamic,

        /**
         * mark this setting as final, not updateable even when the context is not dynamic
         * ie. Setting this property on an index scoped setting will fail update when the index is closed
         */
        Final,

        /**
         * mark this setting as deprecated
         */
        Deprecated,

        /**
         * Node scope
         */
        NodeScope,

        /**
         * Index scope
         */
        IndexScope,

        /**
         * Mark this setting as not copyable during an index resize (shrink or split). This property can only be applied to settings that
         * also have {@link Property#IndexScope}.
         */
        NotCopyableOnResize,

        /**
         * Indicates an index-level setting that is managed internally. Such a setting can only be added to an index on index creation but
         * can not be updated via the update API.
         */
        InternalIndex,

        /**
         * Indicates an index-level setting that is privately managed. Such a setting can not even be set on index creation.
         */
        PrivateIndex
    }

    private final Key key;
    protected final Function<Settings, String> defaultValue;
    @Nullable
    private final Setting<T> fallbackSetting;
    private final Function<String, T> parser;
    private final Validator<T> validator;
    private final EnumSet<Property> properties;

    private static final EnumSet<Property> EMPTY_PROPERTIES = EnumSet.noneOf(Property.class);

    private Setting(Key key, @Nullable Setting<T> fallbackSetting, Function<Settings, String> defaultValue, Function<String, T> parser,
                    Validator<T> validator, Property... properties) {
        assert this instanceof SecureSetting || this.isGroupSetting() || parser.apply(defaultValue.apply(Settings.EMPTY)) != null
               : "parser returned null";
        this.key = key;
        this.fallbackSetting = fallbackSetting;
        this.defaultValue = defaultValue;
        this.parser = parser;
        this.validator = validator;
        if (properties == null) {
            throw new IllegalArgumentException("properties cannot be null for setting [" + key + "]");
        }
        if (properties.length == 0) {
            this.properties = EMPTY_PROPERTIES;
        } else {
            final EnumSet<Property> propertiesAsSet = EnumSet.copyOf(Arrays.asList(properties));
            if (propertiesAsSet.contains(Property.Dynamic) && propertiesAsSet.contains(Property.Final)) {
                throw new IllegalArgumentException("final setting [" + key + "] cannot be dynamic");
            }
            checkPropertyRequiresIndexScope(propertiesAsSet, Property.NotCopyableOnResize);
            checkPropertyRequiresIndexScope(propertiesAsSet, Property.InternalIndex);
            checkPropertyRequiresIndexScope(propertiesAsSet, Property.PrivateIndex);
            this.properties = propertiesAsSet;
        }
    }

    private void checkPropertyRequiresIndexScope(final EnumSet<Property> properties, final Property property) {
        if (properties.contains(property) && properties.contains(Property.IndexScope) == false) {
            throw new IllegalArgumentException("non-index-scoped setting [" + key + "] can not have property [" + property + "]");
        }
    }

    /**
     * Creates a new Setting instance
     * @param key the settings key for this setting.
     * @param defaultValue a default value function that returns the default values string representation.
     * @param parser a parser that parses the string rep into a complex datatype.
     * @param properties properties for this setting like scope, filtering...
     */
    public Setting(Key key, Function<Settings, String> defaultValue, Function<String, T> parser, Property... properties) {
        this(key, defaultValue, parser, (v, s) -> {}, properties);
    }

    /**
     * Creates a new {@code Setting} instance.
     *
     * @param key          the settings key for this setting
     * @param defaultValue a default value function that results a string representation of the default value
     * @param parser       a parser that parses a string representation into the concrete type for this setting
     * @param validator    a {@link Validator} for validating this setting
     * @param properties   properties for this setting
     */
    public Setting(
            Key key, Function<Settings, String> defaultValue, Function<String, T> parser, Validator<T> validator, Property... properties) {
        this(key, null, defaultValue, parser, validator, properties);
    }

    /**
     * Creates a new Setting instance
     * @param key the settings key for this setting.
     * @param defaultValue a default value.
     * @param parser a parser that parses the string rep into a complex datatype.
     * @param properties properties for this setting like scope, filtering...
     */
    public Setting(String key, String defaultValue, Function<String, T> parser, Property... properties) {
        this(key, s -> defaultValue, parser, properties);
    }

    /**
     * Creates a new {@code Setting} instance.
     *
     * @param key          the settings key for this setting
     * @param defaultValue a default value function that results a string representation of the default value
     * @param parser       a parser that parses a string representation into the concrete type for this setting
     * @param validator    a {@link Validator} for validating this setting
     * @param properties   properties for this setting
     */
    public Setting(String key, String defaultValue, Function<String, T> parser, Validator<T> validator, Property... properties) {
        this(new SimpleKey(key), s -> defaultValue, parser, validator, properties);
    }

    /**
     * Creates a new Setting instance
     * @param key the settings key for this setting.
     * @param defaultValue a default value function that returns the default values string representation.
     * @param parser a parser that parses the string rep into a complex datatype.
     * @param properties properties for this setting like scope, filtering...
     */
    public Setting(String key, Function<Settings, String> defaultValue, Function<String, T> parser, Property... properties) {
        this(new SimpleKey(key), defaultValue, parser, properties);
    }

    /**
     * Creates a new Setting instance
     * @param key the settings key for this setting.
     * @param fallbackSetting a setting who's value to fallback on if this setting is not defined
     * @param parser a parser that parses the string rep into a complex datatype.
     * @param properties properties for this setting like scope, filtering...
     */
    public Setting(Key key, Setting<T> fallbackSetting, Function<String, T> parser, Property... properties) {
        this(key, fallbackSetting, fallbackSetting::getRaw, parser, (v, m) -> {}, properties);
    }

    /**
     * Creates a new Setting instance
     * @param key the settings key for this setting.
     * @param fallBackSetting a setting to fall back to if the current setting is not set.
     * @param parser a parser that parses the string rep into a complex datatype.
     * @param properties properties for this setting like scope, filtering...
     */
    public Setting(String key, Setting<T> fallBackSetting, Function<String, T> parser, Property... properties) {
        this(new SimpleKey(key), fallBackSetting, parser, properties);
    }

    /**
     * Returns the settings key or a prefix if this setting is a group setting.
     * <b>Note: this method should not be used to retrieve a value from a {@link Settings} object.
     * Use {@link #get(Settings)} instead</b>
     *
     * @see #isGroupSetting()
     */
    public final String getKey() {
        return key.toString();
    }

    /**
     * Returns the original representation of a setting key.
     */
    public final Key getRawKey() {
        return key;
    }

    /**
     * Returns <code>true</code> if this setting is dynamically updateable, otherwise <code>false</code>
     */
    public final boolean isDynamic() {
        return properties.contains(Property.Dynamic);
    }

    /**
     * Returns <code>true</code> if this setting is final, otherwise <code>false</code>
     */
    public final boolean isFinal() {
        return properties.contains(Property.Final);
    }

    public final boolean isInternalIndex() {
        return properties.contains(Property.InternalIndex);
    }

    public final boolean isPrivateIndex() {
        return properties.contains(Property.PrivateIndex);
    }

    /**
     * Returns the setting properties
     * @see Property
     */
    public EnumSet<Property> getProperties() {
        return properties;
    }

    /**
     * Returns <code>true</code> if this setting must be filtered, otherwise <code>false</code>
     */
    public boolean isFiltered() {
        return properties.contains(Property.Filtered);
    }

    /**
     * Returns <code>true</code> if this setting has a node scope, otherwise <code>false</code>
     */
    public boolean hasNodeScope() {
        return properties.contains(Property.NodeScope);
    }

    /**
     * Returns <code>true</code> if this setting has an index scope, otherwise <code>false</code>
     */
    public boolean hasIndexScope() {
        return properties.contains(Property.IndexScope);
    }

    /**
     * Returns <code>true</code> if this setting is deprecated, otherwise <code>false</code>
     */
    public boolean isDeprecated() {
        return properties.contains(Property.Deprecated);
    }

    /**
     * Returns <code>true</code> iff this setting is a group setting. Group settings represent a set of settings rather than a single value.
     * The key, see {@link #getKey()}, in contrast to non-group settings is a prefix like {@code cluster.store.} that matches all settings
     * with this prefix.
     */
    boolean isGroupSetting() {
        return false;
    }


    final boolean isListSetting() {
        return this instanceof ListSetting;
    }

    boolean hasComplexMatcher() {
        return isGroupSetting();
    }

    /**
     * Returns the default value string representation for this setting.
     * @param settings a settings object for settings that has a default value depending on another setting if available
     */
    public String getDefaultRaw(Settings settings) {
        return defaultValue.apply(settings);
    }

    /**
     * Returns the default value for this setting.
     * @param settings a settings object for settings that has a default value depending on another setting if available
     */
    public T getDefault(Settings settings) {
        return parser.apply(getDefaultRaw(settings));
    }

    /**
     * Returns true if and only if this setting is present in the given settings instance. Note that fallback settings are excluded.
     *
     * @param settings the settings
     * @return true if the setting is present in the given settings instance, otherwise false
     */
    public boolean exists(final Settings settings) {
        return settings.keySet().contains(getKey());
    }

    /**
     * Returns true if and only if this setting including fallback settings is present in the given settings instance.
     *
     * @param settings the settings
     * @return true if the setting including fallback settings is present in the given settings instance, otherwise false
     */
    public boolean existsOrFallbackExists(final Settings settings) {
        return settings.keySet().contains(getKey()) || (fallbackSetting != null && fallbackSetting.existsOrFallbackExists(settings));
    }

    /**
     * Returns the settings value. If the setting is not present in the given settings object the default value is returned
     * instead.
     */
    public T get(Settings settings) {
        return get(settings, true);
    }

    private T get(Settings settings, boolean validate) {
        String value = getRaw(settings);
        try {
            T parsed = parser.apply(value);
            if (validate) {
                final Iterator<Setting<T>> it = validator.settings();
                final Map<Setting<T>, T> map;
                if (it.hasNext()) {
                    map = new HashMap<>();
                    while (it.hasNext()) {
                        final Setting<T> setting = it.next();
                        map.put(setting, setting.get(settings, false)); // we have to disable validation or we will stack overflow
                    }
                } else {
                    map = Collections.emptyMap();
                }
                validator.validate(parsed, map);
            }
            return parsed;
        } catch (ElasticsearchParseException ex) {
            throw new IllegalArgumentException(ex.getMessage(), ex);
        } catch (NumberFormatException ex) {
            throw new IllegalArgumentException("Failed to parse value [" + value + "] for setting [" + getKey() + "]", ex);
        } catch (IllegalArgumentException ex) {
            throw ex;
        } catch (Exception t) {
            throw new IllegalArgumentException("Failed to parse value [" + value + "] for setting [" + getKey() + "]", t);
        }
    }

    /**
     * Add this setting to the builder if it doesn't exists in the source settings.
     * The value added to the builder is taken from the given default settings object.
     * @param builder the settings builder to fill the diff into
     * @param source the source settings object to diff
     * @param defaultSettings the default settings object to diff against
     */
    public void diff(Settings.Builder builder, Settings source, Settings defaultSettings) {
        if (exists(source) == false) {
            builder.put(getKey(), getRaw(defaultSettings));
        }
    }

    /**
     * Returns the raw (string) settings value. If the setting is not present in the given settings object the default value is returned
     * instead. This is useful if the value can't be parsed due to an invalid value to access the actual value.
     */
    public final String getRaw(final Settings settings) {
        checkDeprecation(settings);
        return innerGetRaw(settings);
    }

    /**
     * The underlying implementation for {@link #getRaw(Settings)}. Setting specializations can override this as needed to convert the
     * actual settings value to raw strings.
     *
     * @param settings the settings instance
     * @return the raw string representation of the setting value
     */
    String innerGetRaw(final Settings settings) {
        return settings.get(getKey(), defaultValue.apply(settings), isListSetting());
    }

    /** Logs a deprecation warning if the setting is deprecated and used. */
    void checkDeprecation(Settings settings) {
        // They're using the setting, so we need to tell them to stop
        if (this.isDeprecated() && this.exists(settings)) {
            // It would be convenient to show its replacement key, but replacement is often not so simple
            final String key = getKey();
            Settings.DeprecationLoggerHolder.deprecationLogger.deprecatedAndMaybeLog(
                    key,
                    "[{}] setting was deprecated in Elasticsearch and will be removed in a future release! "
                            + "See the breaking changes documentation for the next major version.",
                    key);
        }
    }

    /**
     * Returns <code>true</code> iff the given key matches the settings key or if this setting is a group setting if the
     * given key is part of the settings group.
     * @see #isGroupSetting()
     */
    public final boolean match(String toTest) {
        return key.match(toTest);
    }

    @Override
    public final XContentBuilder toXContent(XContentBuilder builder, Params params) throws IOException {
        builder.startObject();
        builder.field("key", key.toString());
        builder.field("properties", properties);
        builder.field("is_group_setting", isGroupSetting());
        builder.field("default", defaultValue.apply(Settings.EMPTY));
        builder.endObject();
        return builder;
    }

    @Override
    public String toString() {
        return Strings.toString(this, true, true);
    }

    /**
     * Returns the value for this setting but falls back to the second provided settings object
     */
    public final T get(Settings primary, Settings secondary) {
        if (exists(primary)) {
            return get(primary);
        }
        if (exists(secondary)) {
            return get(secondary);
        }
        if (fallbackSetting == null) {
            return get(primary);
        }
        if (fallbackSetting.exists(primary)) {
            return fallbackSetting.get(primary);
        }
        return fallbackSetting.get(secondary);
    }

    public Setting<T> getConcreteSetting(String key) {
        // we use startsWith here since the key might be foo.bar.0 if it's an array
        assert key.startsWith(this.getKey()) : "was " + key + " expected: " + getKey();
        return this;
    }

    /**
     * Returns a set of settings that are required at validation time. Unless all of the dependencies are present in the settings
     * object validation of setting must fail.
     */
    public Set<Setting<?>> getSettingsDependencies(String key) {
        return Collections.emptySet();
    }

    /**
     * Build a new updater with a noop validator.
     */
    final AbstractScopedSettings.SettingUpdater<T> newUpdater(Consumer<T> consumer, Logger logger) {
        return newUpdater(consumer, logger, (s) -> {});
    }

    /**
     * Build the updater responsible for validating new values, logging the new
     * value, and eventually setting the value where it belongs.
     */
    AbstractScopedSettings.SettingUpdater<T> newUpdater(Consumer<T> consumer, Logger logger, Consumer<T> validator) {
        if (isDynamic()) {
            return new Updater(consumer, logger, validator);
        } else {
            throw new IllegalStateException("setting [" + getKey() + "] is not dynamic");
        }
    }

    /**
     * Updates settings that depend on each other.
     * See {@link AbstractScopedSettings#addSettingsUpdateConsumer(Setting, Setting, BiConsumer)} and its usage for details.
     */
    static <A, B> AbstractScopedSettings.SettingUpdater<Tuple<A, B>> compoundUpdater(final BiConsumer<A, B> consumer,
            final BiConsumer<A, B> validator, final Setting<A> aSetting, final Setting<B> bSetting, Logger logger) {
        final AbstractScopedSettings.SettingUpdater<A> aSettingUpdater = aSetting.newUpdater(null, logger);
        final AbstractScopedSettings.SettingUpdater<B> bSettingUpdater = bSetting.newUpdater(null, logger);
        return new AbstractScopedSettings.SettingUpdater<Tuple<A, B>>() {
            @Override
            public boolean hasChanged(Settings current, Settings previous) {
                return aSettingUpdater.hasChanged(current, previous) || bSettingUpdater.hasChanged(current, previous);
            }

            @Override
            public Tuple<A, B> getValue(Settings current, Settings previous) {
                A valueA = aSettingUpdater.getValue(current, previous);
                B valueB = bSettingUpdater.getValue(current, previous);
                validator.accept(valueA, valueB);
                return new Tuple<>(valueA, valueB);
            }

            @Override
            public void apply(Tuple<A, B> value, Settings current, Settings previous) {
                if (aSettingUpdater.hasChanged(current, previous)) {
                    logSettingUpdate(aSetting, current, previous, logger);
                }
                if (bSettingUpdater.hasChanged(current, previous)) {
                    logSettingUpdate(bSetting, current, previous, logger);
                }
                consumer.accept(value.v1(), value.v2());
            }

            @Override
            public String toString() {
                return "CompoundUpdater for: " + aSettingUpdater + " and " + bSettingUpdater;
            }
        };
    }

    static AbstractScopedSettings.SettingUpdater<Settings> groupedSettingsUpdater(Consumer<Settings> consumer,
                                                                                  final List<? extends Setting<?>> configuredSettings) {

        return new AbstractScopedSettings.SettingUpdater<Settings>() {

            private Settings get(Settings settings) {
                return settings.filter(s -> {
                    for (Setting<?> setting : configuredSettings) {
                        if (setting.key.match(s)) {
                            return true;
                        }
                    }
                    return false;
                });
            }

            @Override
            public boolean hasChanged(Settings current, Settings previous) {
                Settings currentSettings = get(current);
                Settings previousSettings = get(previous);
                return currentSettings.equals(previousSettings) == false;
            }

            @Override
            public Settings getValue(Settings current, Settings previous) {
                return get(current);
            }

            @Override
            public void apply(Settings value, Settings current, Settings previous) {
                consumer.accept(value);
            }

            @Override
            public String toString() {
                return "Updater grouped: " + configuredSettings.stream().map(Setting::getKey).collect(Collectors.joining(", "));
            }
        };
    }

    public static class AffixSetting<T> extends Setting<T> {
        private final AffixKey key;
        private final Function<String, Setting<T>> delegateFactory;
        private final Set<AffixSetting> dependencies;

        public AffixSetting(AffixKey key, Setting<T> delegate, Function<String, Setting<T>> delegateFactory, AffixSetting... dependencies) {
            super(key, delegate.defaultValue, delegate.parser, delegate.properties.toArray(new Property[0]));
            this.key = key;
            this.delegateFactory = delegateFactory;
            this.dependencies = Collections.unmodifiableSet(new HashSet<>(Arrays.asList(dependencies)));
        }

        boolean isGroupSetting() {
            return true;
        }

        private Stream<String> matchStream(Settings settings) {
            return settings.keySet().stream().filter(this::match).map(key::getConcreteString);
        }

        public Set<Setting<?>> getSettingsDependencies(String settingsKey) {
            if (dependencies.isEmpty()) {
                return Collections.emptySet();
            } else {
                String namespace = key.getNamespace(settingsKey);
                return dependencies.stream().map(s -> (Setting<?>)s.getConcreteSettingForNamespace(namespace)).collect(Collectors.toSet());
            }
        }

        AbstractScopedSettings.SettingUpdater<Map<AbstractScopedSettings.SettingUpdater<T>, T>> newAffixUpdater(
            BiConsumer<String, T> consumer, Logger logger, BiConsumer<String, T> validator) {
            return new AbstractScopedSettings.SettingUpdater<Map<AbstractScopedSettings.SettingUpdater<T>, T>>() {

                @Override
                public boolean hasChanged(Settings current, Settings previous) {
                    return  Stream.concat(matchStream(current), matchStream(previous)).findAny().isPresent();
                }

                @Override
                public Map<AbstractScopedSettings.SettingUpdater<T>, T> getValue(Settings current, Settings previous) {
                    // we collect all concrete keys and then delegate to the actual setting for validation and settings extraction
                    final Map<AbstractScopedSettings.SettingUpdater<T>, T> result = new IdentityHashMap<>();
                    Stream.concat(matchStream(current), matchStream(previous)).distinct().forEach(aKey -> {
                        String namespace = key.getNamespace(aKey);
                        Setting<T> concreteSetting = getConcreteSetting(aKey);
                        AbstractScopedSettings.SettingUpdater<T> updater =
                            concreteSetting.newUpdater((v) -> consumer.accept(namespace, v), logger,
                                (v) -> validator.accept(namespace, v));
                        if (updater.hasChanged(current, previous)) {
                            // only the ones that have changed otherwise we might get too many updates
                            // the hasChanged above checks only if there are any changes
                            T value = updater.getValue(current, previous);
                            result.put(updater, value);
                        }
                    });
                    return result;
                }

                @Override
                public void apply(Map<AbstractScopedSettings.SettingUpdater<T>, T> value, Settings current, Settings previous) {
                    for (Map.Entry<AbstractScopedSettings.SettingUpdater<T>, T> entry : value.entrySet()) {
                        entry.getKey().apply(entry.getValue(), current, previous);
                    }
                }
            };
        }

        AbstractScopedSettings.SettingUpdater<Map<String, T>> newAffixMapUpdater(Consumer<Map<String, T>> consumer, Logger logger,
                                                                                 BiConsumer<String, T> validator, boolean omitDefaults) {
            return new AbstractScopedSettings.SettingUpdater<Map<String, T>>() {

                @Override
                public boolean hasChanged(Settings current, Settings previous) {
                    return current.filter(k -> match(k)).equals(previous.filter(k -> match(k))) == false;
                }

                @Override
                public Map<String, T> getValue(Settings current, Settings previous) {
                    // we collect all concrete keys and then delegate to the actual setting for validation and settings extraction
                    final Map<String, T> result = new IdentityHashMap<>();
                    Stream.concat(matchStream(current), matchStream(previous)).distinct().forEach(aKey -> {
                        String namespace = key.getNamespace(aKey);
                        Setting<T> concreteSetting = getConcreteSetting(aKey);
                        AbstractScopedSettings.SettingUpdater<T> updater =
                            concreteSetting.newUpdater((v) -> {}, logger, (v) -> validator.accept(namespace, v));
                        if (updater.hasChanged(current, previous)) {
                            // only the ones that have changed otherwise we might get too many updates
                            // the hasChanged above checks only if there are any changes
                            T value = updater.getValue(current, previous);
                            if ((omitDefaults && value.equals(concreteSetting.getDefault(current))) == false) {
                                result.put(namespace, value);
                            }
                        }
                    });
                    return result;
                }

                @Override
                public void apply(Map<String, T> value, Settings current, Settings previous) {
                    consumer.accept(value);
                }
            };
        }

        @Override
        public T get(Settings settings) {
            throw new UnsupportedOperationException("affix settings can't return values" +
                " use #getConcreteSetting to obtain a concrete setting");
        }

        @Override
        public String innerGetRaw(final Settings settings) {
            throw new UnsupportedOperationException("affix settings can't return values" +
                " use #getConcreteSetting to obtain a concrete setting");
        }

        @Override
        public Setting<T> getConcreteSetting(String key) {
            if (match(key)) {
                return delegateFactory.apply(key);
            } else {
                throw new IllegalArgumentException("key [" + key + "] must match [" + getKey() + "] but didn't.");
            }
        }

        /**
         * Get a setting with the given namespace filled in for prefix and suffix.
         */
        public Setting<T> getConcreteSettingForNamespace(String namespace) {
            String fullKey = key.toConcreteKey(namespace).toString();
            return getConcreteSetting(fullKey);
        }

        @Override
        public void diff(Settings.Builder builder, Settings source, Settings defaultSettings) {
            matchStream(defaultSettings).forEach((key) -> getConcreteSetting(key).diff(builder, source, defaultSettings));
        }

        /**
         * Returns the namespace for a concrete setting. Ie. an affix setting with prefix: {@code search.} and suffix: {@code username}
         * will return {@code remote} as a namespace for the setting {@code cluster.remote.username}
         */
        public String getNamespace(Setting<T> concreteSetting) {
            return key.getNamespace(concreteSetting.getKey());
        }

        /**
         * Returns a stream of all concrete setting instances for the given settings. AffixSetting is only a specification, concrete
         * settings depend on an actual set of setting keys.
         */
        public Stream<Setting<T>> getAllConcreteSettings(Settings settings) {
            return matchStream(settings).distinct().map(this::getConcreteSetting);
        }

        /**
         * Returns distinct namespaces for the given settings
         */
        public Set<String> getNamespaces(Settings settings) {
            return settings.keySet().stream().filter(this::match).map(key::getNamespace).collect(Collectors.toSet());
        }

        /**
         * Returns a map of all namespaces to it's values give the provided settings
         */
        public Map<String, T> getAsMap(Settings settings) {
            Map<String, T> map = new HashMap<>();
            matchStream(settings).distinct().forEach(key -> {
                Setting<T> concreteSetting = getConcreteSetting(key);
                map.put(getNamespace(concreteSetting), concreteSetting.get(settings));
            });
            return Collections.unmodifiableMap(map);
        }
    }

    /**
     * Represents a validator for a setting. The {@link #validate(Object, Map)} method is invoked with the value of this setting and a map
     * from the settings specified by {@link #settings()}} to their values. All these values come from the same {@link Settings} instance.
     *
     * @param <T> the type of the {@link Setting}
     */
    @FunctionalInterface
    public interface Validator<T> {

        /**
         * The validation routine for this validator.
         *
         * @param value    the value of this setting
         * @param settings a map from the settings specified by {@link #settings()}} to their values
         */
        void validate(T value, Map<Setting<T>, T> settings);

        /**
         * The settings needed by this validator.
         *
         * @return the settings needed to validate; these can be used for cross-settings validation
         */
        default Iterator<Setting<T>> settings() {
            return Collections.emptyIterator();
        }

    }

    private static class GroupSetting extends Setting<Settings> {
        private final String key;
        private final Consumer<Settings> validator;

        private GroupSetting(String key, Consumer<Settings> validator, Property... properties) {
            super(new GroupKey(key), (s) -> "", (s) -> null, properties);
            this.key = key;
            this.validator = validator;
        }

        @Override
        public boolean isGroupSetting() {
            return true;
        }

        @Override
        public String innerGetRaw(final Settings settings) {
            Settings subSettings = get(settings);
            try {
                XContentBuilder builder = XContentFactory.jsonBuilder();
                builder.startObject();
                subSettings.toXContent(builder, EMPTY_PARAMS);
                builder.endObject();
                return Strings.toString(builder);
            } catch (IOException e) {
                throw new RuntimeException(e);
            }
        }

        @Override
        public Settings get(Settings settings) {
            Settings byPrefix = settings.getByPrefix(getKey());
            validator.accept(byPrefix);
            return byPrefix;
        }

        @Override
        public boolean exists(Settings settings) {
            for (String settingsKey : settings.keySet()) {
                if (settingsKey.startsWith(key)) {
                    return true;
                }
            }
            return false;
        }

        @Override
        public void diff(Settings.Builder builder, Settings source, Settings defaultSettings) {
            Set<String> leftGroup = get(source).keySet();
            Settings defaultGroup = get(defaultSettings);

            builder.put(Settings.builder().put(defaultGroup.filter(k -> leftGroup.contains(k) == false), false)
                    .normalizePrefix(getKey()).build(), false);
        }

        @Override
        public AbstractScopedSettings.SettingUpdater<Settings> newUpdater(Consumer<Settings> consumer, Logger logger,
                                                                          Consumer<Settings> validator) {
            if (isDynamic() == false) {
                throw new IllegalStateException("setting [" + getKey() + "] is not dynamic");
            }
            final Setting<?> setting = this;
            return new AbstractScopedSettings.SettingUpdater<Settings>() {

                @Override
                public boolean hasChanged(Settings current, Settings previous) {
                    Settings currentSettings = get(current);
                    Settings previousSettings = get(previous);
                    return currentSettings.equals(previousSettings) == false;
                }

                @Override
                public Settings getValue(Settings current, Settings previous) {
                    Settings currentSettings = get(current);
                    Settings previousSettings = get(previous);
                    try {
                        validator.accept(currentSettings);
                    } catch (Exception | AssertionError e) {
                        throw new IllegalArgumentException("illegal value can't update [" + key + "] from ["
                                + previousSettings + "] to [" + currentSettings+ "]", e);
                    }
                    return currentSettings;
                }

                @Override
                public void apply(Settings value, Settings current, Settings previous) {
                    Setting.logSettingUpdate(GroupSetting.this, current, previous, logger);
                    consumer.accept(value);
                }

                @Override
                public String toString() {
                    return "Updater for: " + setting.toString();
                }
            };
        }
    }

    private final class Updater implements AbstractScopedSettings.SettingUpdater<T> {
        private final Consumer<T> consumer;
        private final Logger logger;
        private final Consumer<T> accept;

        Updater(Consumer<T> consumer, Logger logger, Consumer<T> accept) {
            this.consumer = consumer;
            this.logger = logger;
            this.accept = accept;
        }

        @Override
        public String toString() {
            return "Updater for: " + Setting.this.toString();
        }

        @Override
        public boolean hasChanged(Settings current, Settings previous) {
            final String newValue = getRaw(current);
            final String value = getRaw(previous);
            assert isGroupSetting() == false : "group settings must override this method";
            assert value != null : "value was null but can't be unless default is null which is invalid";

            return value.equals(newValue) == false;
        }

        @Override
        public T getValue(Settings current, Settings previous) {
            final String newValue = getRaw(current);
            final String value = getRaw(previous);
            try {
                T inst = get(current);
                accept.accept(inst);
                return inst;
            } catch (Exception | AssertionError e) {
                throw new IllegalArgumentException("illegal value can't update [" + key + "] from [" + value + "] to [" + newValue + "]",
                        e);
            }
        }

        @Override
        public void apply(T value, Settings current, Settings previous) {
            logSettingUpdate(Setting.this, current, previous, logger);
            consumer.accept(value);
        }
    }

    public static Setting<Version> versionSetting(final String key, final Version defaultValue, Property... properties) {
        return new Setting<>(key, s -> Integer.toString(defaultValue.id), s -> Version.fromId(Integer.parseInt(s)), properties);
    }

    public static Setting<Float> floatSetting(String key, float defaultValue, Property... properties) {
        return new Setting<>(key, (s) -> Float.toString(defaultValue), Float::parseFloat, properties);
    }

    public static Setting<Float> floatSetting(String key, float defaultValue, float minValue, Property... properties) {
        return new Setting<>(key, (s) -> Float.toString(defaultValue), (s) -> {
            float value = Float.parseFloat(s);
            if (value < minValue) {
                throw new IllegalArgumentException("Failed to parse value [" + s + "] for setting [" + key + "] must be >= " + minValue);
            }
            return value;
        }, properties);
    }

    public static Setting<Integer> intSetting(String key, int defaultValue, int minValue, int maxValue, Property... properties) {
        return new Setting<>(key, (s) -> Integer.toString(defaultValue), (s) -> parseInt(s, minValue, maxValue, key), properties);
    }

    public static Setting<Integer> intSetting(String key, int defaultValue, int minValue, Property... properties) {
        return new Setting<>(key, (s) -> Integer.toString(defaultValue), (s) -> parseInt(s, minValue, key), properties);
    }

    public static Setting<Integer> intSetting(String key, Setting<Integer> fallbackSetting, int minValue, Property... properties) {
        return new Setting<>(key, fallbackSetting, (s) -> parseInt(s, minValue, key), properties);
    }

    public static Setting<Integer> intSetting(String key, Setting<Integer> fallbackSetting, int minValue, Validator<Integer> validator,
                                              Property... properties) {
        return new Setting<>(new SimpleKey(key), fallbackSetting, fallbackSetting::getRaw, (s) -> parseInt(s, minValue, key),validator,
            properties);
    }

    public static Setting<Long> longSetting(String key, long defaultValue, long minValue, Property... properties) {
        return new Setting<>(key, (s) -> Long.toString(defaultValue), (s) -> parseLong(s, minValue, key), properties);
    }

    public static Setting<String> simpleString(String key, Property... properties) {
        return new Setting<>(key, s -> "", Function.identity(), properties);
    }

    public static Setting<String> simpleString(String key, Function<String, String> parser, Property... properties) {
        return new Setting<>(key, s -> "", parser, properties);
    }

    public static Setting<String> simpleString(String key, Setting<String> fallback, Property... properties) {
        return simpleString(key, fallback, Function.identity(), properties);
    }

    public static Setting<String> simpleString(
            final String key,
            final Setting<String> fallback,
            final Function<String, String> parser,
            final Property... properties) {
        return new Setting<>(key, fallback, parser, properties);
    }

    public static Setting<String> simpleString(String key, Validator<String> validator, Property... properties) {
        return new Setting<>(new SimpleKey(key), null, s -> "", Function.identity(), validator, properties);
    }

    /**
     * Creates a new Setting instance with a String value
     *
     * @param key          the settings key for this setting.
     * @param defaultValue the default String value.
     * @param properties   properties for this setting like scope, filtering...
     * @return the Setting Object
     */
    public static Setting<String> simpleString(String key, String defaultValue, Property... properties) {
        return new Setting<>(key, s -> defaultValue, Function.identity(), properties);
    }

    public static int parseInt(String s, int minValue, String key) {
        return parseInt(s, minValue, Integer.MAX_VALUE, key);
    }

    public static int parseInt(String s, int minValue, int maxValue, String key) {
        int value = Integer.parseInt(s);
        if (value < minValue) {
            throw new IllegalArgumentException("Failed to parse value [" + s + "] for setting [" + key + "] must be >= " + minValue);
        }
        if (value > maxValue) {
            throw new IllegalArgumentException("Failed to parse value [" + s + "] for setting [" + key + "] must be <= " + maxValue);
        }
        return value;
    }

    public static long parseLong(String s, long minValue, String key) {
        long value = Long.parseLong(s);
        if (value < minValue) {
            throw new IllegalArgumentException("Failed to parse value [" + s + "] for setting [" + key + "] must be >= " + minValue);
        }
        return value;
    }

    public static TimeValue parseTimeValue(String s, TimeValue minValue, String key) {
        TimeValue timeValue = TimeValue.parseTimeValue(s, null, key);
        if (timeValue.millis() < minValue.millis()) {
            throw new IllegalArgumentException("Failed to parse value [" + s + "] for setting [" + key + "] must be >= " + minValue);
        }
        return timeValue;
    }

    public static Setting<Integer> intSetting(String key, int defaultValue, Property... properties) {
        return intSetting(key, defaultValue, Integer.MIN_VALUE, properties);
    }

    public static Setting<Boolean> boolSetting(String key, boolean defaultValue, Property... properties) {
        return new Setting<>(key, (s) -> Boolean.toString(defaultValue), Booleans::parseBoolean, properties);
    }

    public static Setting<Boolean> boolSetting(String key, Setting<Boolean> fallbackSetting, Property... properties) {
        return new Setting<>(key, fallbackSetting, Booleans::parseBoolean, properties);
    }

    public static Setting<Boolean> boolSetting(String key, Function<Settings, String> defaultValueFn, Property... properties) {
        return new Setting<>(key, defaultValueFn, Booleans::parseBoolean, properties);
    }

    public static Setting<ByteSizeValue> byteSizeSetting(String key, ByteSizeValue value, Property... properties) {
        return byteSizeSetting(key, (s) -> value.toString(), properties);
    }

    public static Setting<ByteSizeValue> byteSizeSetting(String key, Setting<ByteSizeValue> fallbackSetting,
                                                         Property... properties) {
        return new Setting<>(key, fallbackSetting, (s) -> ByteSizeValue.parseBytesSizeValue(s, key), properties);
    }

    public static Setting<ByteSizeValue> byteSizeSetting(String key, Function<Settings, String> defaultValue,
                                                         Property... properties) {
        return new Setting<>(key, defaultValue, (s) -> ByteSizeValue.parseBytesSizeValue(s, key), properties);
    }

    public static Setting<ByteSizeValue> byteSizeSetting(String key, ByteSizeValue defaultValue, ByteSizeValue minValue,
                                                         ByteSizeValue maxValue, Property... properties) {
        return byteSizeSetting(key, (s) -> defaultValue.getStringRep(), minValue, maxValue, properties);
    }

    public static Setting<ByteSizeValue> byteSizeSetting(String key, Function<Settings, String> defaultValue,
                                                         ByteSizeValue minValue, ByteSizeValue maxValue,
                                                         Property... properties) {
        return new Setting<>(key, defaultValue, (s) -> parseByteSize(s, minValue, maxValue, key), properties);
    }

    public static ByteSizeValue parseByteSize(String s, ByteSizeValue minValue, ByteSizeValue maxValue, String key) {
        ByteSizeValue value = ByteSizeValue.parseBytesSizeValue(s, key);
        if (value.getBytes() < minValue.getBytes()) {
            final String message = String.format(
                    Locale.ROOT,
                    "failed to parse value [%s] for setting [%s], must be >= [%s]",
                    s,
                    key,
                    minValue.getStringRep());
            throw new IllegalArgumentException(message);
        }
        if (value.getBytes() > maxValue.getBytes()) {
            final String message = String.format(
                    Locale.ROOT,
                    "failed to parse value [%s] for setting [%s], must be <= [%s]",
                    s,
                    key,
                    maxValue.getStringRep());
            throw new IllegalArgumentException(message);
        }
        return value;
    }

    /**
     * Creates a setting which specifies a memory size. This can either be
     * specified as an absolute bytes value or as a percentage of the heap
     * memory.
     *
     * @param key the key for the setting
     * @param defaultValue the default value for this setting
     * @param properties properties properties for this setting like scope, filtering...
     * @return the setting object
     */
    public static Setting<ByteSizeValue> memorySizeSetting(String key, ByteSizeValue defaultValue, Property... properties) {
        return memorySizeSetting(key, (s) -> defaultValue.toString(), properties);
    }


    /**
     * Creates a setting which specifies a memory size. This can either be
     * specified as an absolute bytes value or as a percentage of the heap
     * memory.
     *
     * @param key the key for the setting
     * @param defaultValue a function that supplies the default value for this setting
     * @param properties properties properties for this setting like scope, filtering...
     * @return the setting object
     */
    public static Setting<ByteSizeValue> memorySizeSetting(String key, Function<Settings, String> defaultValue, Property... properties) {
        return new Setting<>(key, defaultValue, (s) -> MemorySizeValue.parseBytesSizeValueOrHeapRatio(s, key), properties);
    }

    /**
     * Creates a setting which specifies a memory size. This can either be
     * specified as an absolute bytes value or as a percentage of the heap
     * memory.
     *
     * @param key the key for the setting
     * @param defaultPercentage the default value of this setting as a percentage of the heap memory
     * @param properties properties properties for this setting like scope, filtering...
     * @return the setting object
     */
    public static Setting<ByteSizeValue> memorySizeSetting(String key, String defaultPercentage, Property... properties) {
        return new Setting<>(key, (s) -> defaultPercentage, (s) -> MemorySizeValue.parseBytesSizeValueOrHeapRatio(s, key), properties);
    }

    public static <T> Setting<List<T>> listSetting(
            final String key,
            final List<String> defaultStringValue,
            final Function<String, T> singleValueParser,
            final Property... properties) {
        return listSetting(key, null, singleValueParser, (s) -> defaultStringValue, properties);
    }

    // TODO this one's two argument get is still broken
    public static <T> Setting<List<T>> listSetting(
            final String key,
            final Setting<List<T>> fallbackSetting,
            final Function<String, T> singleValueParser,
            final Property... properties) {
        return listSetting(key, fallbackSetting, singleValueParser, (s) -> parseableStringToList(fallbackSetting.getRaw(s)), properties);
    }

    public static <T> Setting<List<T>> listSetting(
            final String key,
            final Function<String, T> singleValueParser,
            final Function<Settings, List<String>> defaultStringValue,
            final Property... properties) {
        return listSetting(key, null, singleValueParser, defaultStringValue, properties);
    }

    public static <T> Setting<List<T>> listSetting(
            final String key,
            final @Nullable Setting<List<T>> fallbackSetting,
            final Function<String, T> singleValueParser,
            final Function<Settings, List<String>> defaultStringValue,
            final Property... properties) {
        if (defaultStringValue.apply(Settings.EMPTY) == null) {
            throw new IllegalArgumentException("default value function must not return null");
        }
        Function<String, List<T>> parser = (s) ->
                parseableStringToList(s).stream().map(singleValueParser).collect(Collectors.toList());

        return new ListSetting<>(key, fallbackSetting, defaultStringValue, parser, properties);
    }

    private static List<String> parseableStringToList(String parsableString) {
        // fromXContent doesn't use named xcontent or deprecation.
        try (XContentParser xContentParser = XContentType.JSON.xContent()
                .createParser(NamedXContentRegistry.EMPTY, DeprecationHandler.THROW_UNSUPPORTED_OPERATION, parsableString)) {
            XContentParser.Token token = xContentParser.nextToken();
            if (token != XContentParser.Token.START_ARRAY) {
                throw new IllegalArgumentException("expected START_ARRAY but got " + token);
            }
            ArrayList<String> list = new ArrayList<>();
            while ((token = xContentParser.nextToken()) != XContentParser.Token.END_ARRAY) {
                if (token != XContentParser.Token.VALUE_STRING) {
                    throw new IllegalArgumentException("expected VALUE_STRING but got " + token);
                }
                list.add(xContentParser.text());
            }
            return list;
        } catch (IOException e) {
            throw new IllegalArgumentException("failed to parse array", e);
        }
    }

    private static String arrayToParsableString(List<String> array) {
        try {
            XContentBuilder builder = XContentBuilder.builder(XContentType.JSON.xContent());
            builder.startArray();
            for (String element : array) {
                builder.value(element);
            }
            builder.endArray();
            return Strings.toString(builder);
        } catch (IOException ex) {
            throw new ElasticsearchException(ex);
        }
    }

    private static class ListSetting<T> extends Setting<List<T>> {

        private final Function<Settings, List<String>> defaultStringValue;

        private ListSetting(
                final String key,
                final @Nullable Setting<List<T>> fallbackSetting,
                final Function<Settings, List<String>> defaultStringValue,
                final Function<String, List<T>> parser,
                final Property... properties) {
            super(
                    new ListKey(key),
                    fallbackSetting,
                    (s) -> Setting.arrayToParsableString(defaultStringValue.apply(s)),
                    parser,
                    (v,s) -> {},
                    properties);
            this.defaultStringValue = defaultStringValue;
        }

        @Override
        String innerGetRaw(final Settings settings) {
            List<String> array = settings.getAsList(getKey(), null);
            return array == null ? defaultValue.apply(settings) : arrayToParsableString(array);
        }

        @Override
        boolean hasComplexMatcher() {
            return true;
        }

        @Override
        public void diff(Settings.Builder builder, Settings source, Settings defaultSettings) {
            if (exists(source) == false) {
                List<String> asList = defaultSettings.getAsList(getKey(), null);
                if (asList == null) {
                    builder.putList(getKey(), defaultStringValue.apply(defaultSettings));
                } else {
                    builder.putList(getKey(), asList);
                }
            }
        }
    }

    static void logSettingUpdate(Setting setting, Settings current, Settings previous, Logger logger) {
        if (logger.isInfoEnabled()) {
            if (setting.isFiltered()) {
                logger.info("updating [{}]", setting.key);
            } else {
                logger.info("updating [{}] from [{}] to [{}]", setting.key, setting.getRaw(previous), setting.getRaw(current));
            }
        }
    }

    public static Setting<Settings> groupSetting(String key, Property... properties) {
        return groupSetting(key, (s) -> {}, properties);
    }

    public static Setting<Settings> groupSetting(String key, Consumer<Settings> validator, Property... properties) {
        return new GroupSetting(key, validator, properties);
    }

<<<<<<< HEAD
    public static Setting<TimeValue> timeSetting(String key, TimeValue defaultValue, TimeValue minValue, TimeValue maxValue,
                                                 Property... properties) {
        return new Setting<>(key, (s) -> defaultValue.getStringRep(), (s) -> {
            TimeValue timeValue = TimeValue.parseTimeValue(s, null, key);
            if (timeValue.millis() < minValue.millis()) {
                throw new IllegalArgumentException("Failed to parse value [" + s + "] for setting [" + key + "] must be >= " + minValue);
            }
            if (maxValue.millis() < timeValue.millis()) {
                throw new IllegalArgumentException("Failed to parse value [" + s + "] for setting [" + key + "] must be <= " + maxValue);
            }
            return timeValue;
        }, properties);
    }

    public static Setting<TimeValue> timeSetting(String key, Function<Settings, TimeValue> defaultValue, TimeValue minValue,
                                                 Property... properties) {
        return new Setting<>(key, (s) -> defaultValue.apply(s).getStringRep(), (s) -> {
            TimeValue timeValue = TimeValue.parseTimeValue(s, null, key);
            if (timeValue.millis() < minValue.millis()) {
                throw new IllegalArgumentException("Failed to parse value [" + s + "] for setting [" + key + "] must be >= " + minValue);
=======
    public static Setting<TimeValue> timeSetting(
            final String key,
            final Setting<TimeValue> fallbackSetting,
            final TimeValue minValue,
            final Property... properties) {
        final SimpleKey simpleKey = new SimpleKey(key);
        return new Setting<>(
                simpleKey,
                fallbackSetting,
                fallbackSetting::getRaw,
                minTimeValueParser(key, minValue),
                (v, s) -> {},
                properties);
    }

    public static Setting<TimeValue> timeSetting(
            final String key, Function<Settings, TimeValue> defaultValue, final TimeValue minValue, final Property... properties) {
        final SimpleKey simpleKey = new SimpleKey(key);
        return new Setting<>(simpleKey, s -> defaultValue.apply(s).getStringRep(), minTimeValueParser(key, minValue), properties);
    }

    private static Function<String, TimeValue> minTimeValueParser(final String key, final TimeValue minValue) {
        return s -> {
            final TimeValue value = TimeValue.parseTimeValue(s, null, key);
            if (value.millis() < minValue.millis()) {
                final String message = String.format(
                        Locale.ROOT,
                        "failed to parse value [%s] for setting [%s], must be >= [%s]",
                        s,
                        key,
                        minValue.getStringRep());
                throw new IllegalArgumentException(message);
>>>>>>> ea3fdc90
            }
            return value;
        };
    }

    public static Setting<TimeValue> timeSetting(String key, TimeValue defaultValue, TimeValue minValue, Property... properties) {
        return timeSetting(key, (s) -> defaultValue, minValue, properties);
    }

    public static Setting<TimeValue> timeSetting(String key, TimeValue defaultValue, Property... properties) {
        return new Setting<>(key, (s) -> defaultValue.getStringRep(), (s) -> TimeValue.parseTimeValue(s, key), properties);
    }

    public static Setting<TimeValue> timeSetting(String key, Setting<TimeValue> fallbackSetting, Property... properties) {
        return new Setting<>(key, fallbackSetting, (s) -> TimeValue.parseTimeValue(s, key), properties);
    }

    public static Setting<TimeValue> positiveTimeSetting(String key, TimeValue defaultValue, Property... properties) {
        return timeSetting(key, defaultValue, TimeValue.timeValueMillis(0), properties);
    }

    public static Setting<TimeValue> positiveTimeSetting(
            final String key,
            final Setting<TimeValue> fallbackSetting,
            final TimeValue minValue,
            final Property... properties) {
        return timeSetting(key, fallbackSetting, minValue, properties);
    }

    public static Setting<Double> doubleSetting(String key, double defaultValue, double minValue, Property... properties) {
        return doubleSetting(key, defaultValue, minValue, Double.POSITIVE_INFINITY, properties);
    }

    public static Setting<Double> doubleSetting(String key, double defaultValue, double minValue, double maxValue, Property... properties) {
        return new Setting<>(key, (s) -> Double.toString(defaultValue), (s) -> {
            final double d = Double.parseDouble(s);
            if (d < minValue) {
                throw new IllegalArgumentException("Failed to parse value [" + s + "] for setting [" + key + "] must be >= " + minValue);
            }
            if (d > maxValue) {
                throw new IllegalArgumentException("Failed to parse value [" + s + "] for setting [" + key + "] must be <= " + maxValue);
            }
            return d;
        }, properties);
    }

    @Override
    public boolean equals(Object o) {
        if (this == o) return true;
        if (o == null || getClass() != o.getClass()) return false;
        Setting<?> setting = (Setting<?>) o;
        return Objects.equals(key, setting.key);
    }

    @Override
    public int hashCode() {
        return Objects.hash(key);
    }

    /**
     * This setting type allows to validate settings that have the same type and a common prefix. For instance feature.${type}=[true|false]
     * can easily be added with this setting. Yet, prefix key settings don't support updaters out of the box unless
     * {@link #getConcreteSetting(String)} is used to pull the updater.
     */
    public static <T> AffixSetting<T> prefixKeySetting(String prefix, Function<String, Setting<T>> delegateFactory) {
        return affixKeySetting(new AffixKey(prefix), delegateFactory);
    }

    /**
     * This setting type allows to validate settings that have the same type and a common prefix and suffix. For instance
     * storage.${backend}.enable=[true|false] can easily be added with this setting. Yet, affix key settings don't support updaters
     * out of the box unless {@link #getConcreteSetting(String)} is used to pull the updater.
     */
    public static <T> AffixSetting<T> affixKeySetting(String prefix, String suffix, Function<String, Setting<T>> delegateFactory,
                                                      AffixSetting... dependencies) {
        return affixKeySetting(new AffixKey(prefix, suffix), delegateFactory, dependencies);
    }

    private static <T> AffixSetting<T> affixKeySetting(AffixKey key, Function<String, Setting<T>> delegateFactory,
                                                       AffixSetting... dependencies) {
        Setting<T> delegate = delegateFactory.apply("_na_");
        return new AffixSetting<>(key, delegate, delegateFactory, dependencies);
    }

    public interface Key {
        boolean match(String key);
    }

    public static class SimpleKey implements Key {
        protected final String key;

        public SimpleKey(String key) {
            this.key = key;
        }

        @Override
        public boolean match(String key) {
            return this.key.equals(key);
        }

        @Override
        public String toString() {
            return key;
        }

        @Override
        public boolean equals(Object o) {
            if (this == o) return true;
            if (o == null || getClass() != o.getClass()) return false;
            SimpleKey simpleKey = (SimpleKey) o;
            return Objects.equals(key, simpleKey.key);
        }

        @Override
        public int hashCode() {
            return Objects.hash(key);
        }
    }

    public static final class GroupKey extends SimpleKey {
        public GroupKey(String key) {
            super(key);
            if (key.endsWith(".") == false) {
                throw new IllegalArgumentException("key must end with a '.'");
            }
        }

        @Override
        public boolean match(String toTest) {
            return Regex.simpleMatch(key + "*", toTest);
        }
    }

    public static final class ListKey extends SimpleKey {
        private final Pattern pattern;

        public ListKey(String key) {
            super(key);
            this.pattern = Pattern.compile(Pattern.quote(key) + "(\\.\\d+)?");
        }

        @Override
        public boolean match(String toTest) {
            return pattern.matcher(toTest).matches();
        }
    }

    /**
     * A key that allows for static pre and suffix. This is used for settings
     * that have dynamic namespaces like for different accounts etc.
     */
    public static final class AffixKey implements Key {
        private final Pattern pattern;
        private final String prefix;
        private final String suffix;

        AffixKey(String prefix) {
            this(prefix, null);
        }

        AffixKey(String prefix, String suffix) {
            assert prefix != null || suffix != null: "Either prefix or suffix must be non-null";

            this.prefix = prefix;
            if (prefix.endsWith(".") == false) {
                throw new IllegalArgumentException("prefix must end with a '.'");
            }
            this.suffix = suffix;
            if (suffix == null) {
                pattern = Pattern.compile("(" + Pattern.quote(prefix) + "((?:[-\\w]+[.])*[-\\w]+$))");
            } else {
                // the last part of this regexp is to support both list and group keys
                pattern = Pattern.compile("(" + Pattern.quote(prefix) + "([-\\w]+)\\." + Pattern.quote(suffix) + ")(?:\\..*)?");
            }
        }

        @Override
        public boolean match(String key) {
            return pattern.matcher(key).matches();
        }

        /**
         * Returns a string representation of the concrete setting key
         */
        String getConcreteString(String key) {
            Matcher matcher = pattern.matcher(key);
            if (matcher.matches() == false) {
                throw new IllegalStateException("can't get concrete string for key " + key + " key doesn't match");
            }
            return matcher.group(1);
        }

        /**
         * Returns a string representation of the concrete setting key
         */
        String getNamespace(String key) {
            Matcher matcher = pattern.matcher(key);
            if (matcher.matches() == false) {
                throw new IllegalStateException("can't get concrete string for key " + key + " key doesn't match");
            }
            return matcher.group(2);
        }

        public SimpleKey toConcreteKey(String missingPart) {
            StringBuilder key = new StringBuilder();
            if (prefix != null) {
                key.append(prefix);
            }
            key.append(missingPart);
            if (suffix != null) {
                key.append(".");
                key.append(suffix);
            }
            return new SimpleKey(key.toString());
        }

        @Override
        public String toString() {
            StringBuilder sb = new StringBuilder();
            if (prefix != null) {
                sb.append(prefix);
            }
            if (suffix != null) {
                sb.append('*');
                sb.append('.');
                sb.append(suffix);
            }
            return sb.toString();
        }

        @Override
        public boolean equals(Object o) {
            if (this == o) return true;
            if (o == null || getClass() != o.getClass()) return false;
            AffixKey that = (AffixKey) o;
            return Objects.equals(prefix, that.prefix) &&
                Objects.equals(suffix, that.suffix);
        }

        @Override
        public int hashCode() {
            return Objects.hash(prefix, suffix);
        }
    }
}<|MERGE_RESOLUTION|>--- conflicted
+++ resolved
@@ -1330,28 +1330,6 @@
         return new GroupSetting(key, validator, properties);
     }
 
-<<<<<<< HEAD
-    public static Setting<TimeValue> timeSetting(String key, TimeValue defaultValue, TimeValue minValue, TimeValue maxValue,
-                                                 Property... properties) {
-        return new Setting<>(key, (s) -> defaultValue.getStringRep(), (s) -> {
-            TimeValue timeValue = TimeValue.parseTimeValue(s, null, key);
-            if (timeValue.millis() < minValue.millis()) {
-                throw new IllegalArgumentException("Failed to parse value [" + s + "] for setting [" + key + "] must be >= " + minValue);
-            }
-            if (maxValue.millis() < timeValue.millis()) {
-                throw new IllegalArgumentException("Failed to parse value [" + s + "] for setting [" + key + "] must be <= " + maxValue);
-            }
-            return timeValue;
-        }, properties);
-    }
-
-    public static Setting<TimeValue> timeSetting(String key, Function<Settings, TimeValue> defaultValue, TimeValue minValue,
-                                                 Property... properties) {
-        return new Setting<>(key, (s) -> defaultValue.apply(s).getStringRep(), (s) -> {
-            TimeValue timeValue = TimeValue.parseTimeValue(s, null, key);
-            if (timeValue.millis() < minValue.millis()) {
-                throw new IllegalArgumentException("Failed to parse value [" + s + "] for setting [" + key + "] must be >= " + minValue);
-=======
     public static Setting<TimeValue> timeSetting(
             final String key,
             final Setting<TimeValue> fallbackSetting,
@@ -1373,6 +1351,22 @@
         return new Setting<>(simpleKey, s -> defaultValue.apply(s).getStringRep(), minTimeValueParser(key, minValue), properties);
     }
 
+    public static Setting<TimeValue> timeSetting(
+          final String key, TimeValue defaultValue, final TimeValue minValue, final TimeValue maxValue, final Property... properties) {
+        final SimpleKey simpleKey = new SimpleKey(key);
+        return new Setting<>(simpleKey, s -> defaultValue.getStringRep(), minMaxTimeValueParser(key, minValue), properties);
+        return new Setting<>(key, (s) -> defaultValue.getStringRep(), (s) -> {
+            TimeValue timeValue = TimeValue.parseTimeValue(s, null, key);
+            if (timeValue.millis() < minValue.millis()) {
+                throw new IllegalArgumentException("Failed to parse value [" + s + "] for setting [" + key + "] must be >= " + minValue);
+            }
+            if (maxValue.millis() < timeValue.millis()) {
+                throw new IllegalArgumentException("Failed to parse value [" + s + "] for setting [" + key + "] must be <= " + maxValue);
+            }
+            return timeValue;
+        }, properties);
+    }
+
     private static Function<String, TimeValue> minTimeValueParser(final String key, final TimeValue minValue) {
         return s -> {
             final TimeValue value = TimeValue.parseTimeValue(s, null, key);
@@ -1384,7 +1378,23 @@
                         key,
                         minValue.getStringRep());
                 throw new IllegalArgumentException(message);
->>>>>>> ea3fdc90
+            }
+            return value;
+        };
+    }
+
+    private static Function<String, TimeValue> minMaxTimeValueParser(
+            final String key, final TimeValue minValue, final TimeValue maxValue) {
+        return s -> {
+            final TimeValue value = minTimeValueParser(key, minValue).apply(s);
+            if (value.millis() > maxValue.millis()) {
+                final String message = String.format(
+                        Locale.ROOT,
+                        "failed to parse value [%s] for setting [%s], must be <= [%s]",
+                        s,
+                        key,
+                        maxValue.getStringRep());
+                throw new IllegalArgumentException(message);
             }
             return value;
         };
